use std::{
    fs::File,
    io::{BufReader, BufWriter},
    path::PathBuf,
    process::Command,
};

#[cfg(target_os = "linux")]
use inferno::collapse::perf::{Folder, Options as CollapseOptions};

#[cfg(not(target_os = "linux"))]
use inferno::collapse::dtrace::{Folder, Options as CollapseOptions};

use inferno::{
    collapse::Collapse,
    flamegraph::{from_reader, Options as FlamegraphOptions},
};

use structopt::StructOpt;

#[derive(Debug, StructOpt)]
#[structopt(raw(setting = "structopt::clap::AppSettings::TrailingVarArg"))]
struct Opt {
    /// Activate release mode
    #[structopt(short = "r", long = "release")]
    release: bool,

    /// Binary to run
    #[structopt(short = "b", long = "bin", conflicts_with = "example")]
    bin: Option<String>,

    /// Example to run
    #[structopt(long = "example", conflicts_with = "bin")]
    example: Option<String>,

    /// Other command to run
    #[structopt(short = "e", long = "exec")]
    exec: Option<String>,

    /// Output file, flamegraph.svg if not present
    #[structopt(parse(from_os_str), short = "o", long = "output")]
    output: Option<PathBuf>,

    /// Build features to enable
    #[structopt(short = "f", long = "features")]
    features: Option<String>,

    trailing_arguments: Vec<String>,
}

#[derive(Debug, StructOpt)]
#[structopt(
    name = "cargo-flamegraph",
    about = "A cargo subcommand for generating flamegraphs, using inferno"
)]
enum Opts {
    #[structopt(name = "flamegraph")]
    Flamegraph(Opt),
}

#[cfg(target_os = "linux")]
mod arch {
    use super::*;

    pub const SPAWN_ERROR: &'static str = "could not spawn perf";
    pub const WAIT_ERROR: &'static str = "unable to wait for perf \
                                          child command to exit";

    pub(crate) fn initial_command(opt: &Opt) -> Command {
        let mut command = Command::new("perf");

        for arg in "record -F 99 -g".split_whitespace() {
            command.arg(arg);
        }

        let workload = workload(opt);

        for item in workload.split_whitespace() {
            command.arg(item);
        }

        command
    }

    pub fn output() -> Vec<u8> {
        Command::new("perf")
            .arg("script")
            .output()
            .expect("unable to call perf script")
            .stdout
    }
}

#[cfg(not(target_os = "linux"))]
mod arch {
    use super::*;

    pub const SPAWN_ERROR: &'static str = "could not spawn dtrace";
    pub const WAIT_ERROR: &'static str = "unable to wait for dtrace \
                                          child command to exit";

    pub(crate) fn initial_command(opt: &Opt) -> Command {
        let workload = workload(opt);

        let mut command = Command::new("dtrace");

        let dtrace_script = "profile-997 /pid == $target/ { @[ustack(100)] = count(); }";

        command.arg("-x");
        command.arg("ustackframes=100");

        command.arg("-n");
        command.arg(&dtrace_script);

        command.arg("-o");
        command.arg("cargo-flamegraph.stacks");

        command.arg("-c");
        command.arg(&workload);

        command
    }

    pub fn output() -> Vec<u8> {
        let mut buf = vec![];
        let mut f = File::open("cargo-flamegraph.stacks")
            .expect("failed to open dtrace output file cargo-flamegraph.stacks");

        use std::io::Read;
        f.read_to_end(&mut buf).expect(
            "failed to read dtrace expected \
             output file cargo-flamegraph.stacks",
        );

        std::fs::remove_file("cargo-flamegraph.stacks").expect(
            "unable to remove cargo-flamegraph.stacks \
             temporary file",
        );

        buf
    }
}

fn build(opt: &Opt) {
    if opt.exec.is_some() {
        return;
    }
    let mut cmd = std::process::Command::new("cargo");
    cmd.arg("build");

    if opt.release {
        cmd.arg("--release");
    }

    if let Some(ref bin) = opt.bin {
        cmd.arg("--bin");
        cmd.arg(bin);
    }

    if let Some(ref example) = opt.example {
        cmd.arg("--example");
        cmd.arg(example);
    }

    if let Some(ref features) = opt.features {
        cmd.arg("--features");
        cmd.arg(features);
    }

    let mut child = cmd.spawn().expect("failed to spawn cargo build command");

<<<<<<< HEAD
    let exit_status = child.wait().expect(
        "failed to wait for cargo build child to finish",
    );
=======
    let exit_status = child
        .wait()
        .expect("failed to wait for cargo buld child to finish");
>>>>>>> 52f2616d

    if !exit_status.success() {
        eprintln!("cargo build failed: {:?}", child.stderr);
        std::process::exit(1);
    }
}

fn workload(opt: &Opt) -> String {
    if let Some(ref exec) = opt.exec {
        return exec.clone();
    }

    let mut metadata_cmd = cargo_metadata::MetadataCommand::new();
    metadata_cmd.no_deps();
    let metadata = metadata_cmd
        .exec()
        .expect("could not access crate metadata");

    let mut binary_path = metadata.target_directory;

    if opt.release {
        binary_path.push("release");
    } else {
        binary_path.push("debug");
    }

    if opt.example.is_some() {
        binary_path.push("examples");
    }

    let targets: Vec<String> = metadata
        .packages
        .into_iter()
        .flat_map(|p| p.targets)
        .filter(|t| t.crate_types.contains(&"bin".into()))
        .map(|t| t.name)
        .collect();

    if targets.is_empty() {
        eprintln!(
            "no binary targets found, maybe you \
             wanted to pass the --exec argument \
             to cargo flamegraph?"
        );
        std::process::exit(1);
    }

    let explicit_bin = opt.bin.as_ref().or(opt.example.as_ref());
    let target: &String = if let Some(ref bin) = explicit_bin {
        if targets.contains(&bin) {
            bin
        } else {
            eprintln!(
                "could not find desired target {} \
                 in the targets for this crate: {:?}",
                bin, targets
            );
            std::process::exit(1);
        }
    } else if targets.len() == 1 {
        &targets[0]
    } else {
        eprintln!(
            "several possible targets found: {:?}, \
             please pass `--bin <binary>` or `--example <example>` \
             to cargo flamegraph to choose one of them",
            targets
        );
        std::process::exit(1);
    };

    binary_path.push(target);

    format!(
        "{} {}",
        binary_path.to_string_lossy(),
        opt.trailing_arguments.join(" ")
    )
}

fn main() {
    let Opts::Flamegraph(mut opt) = Opts::from_args();

    build(&opt);

    let flamegraph_filename = opt.output.take().unwrap_or("flamegraph.svg".into());

    let mut command = arch::initial_command(&opt);

    let mut recorder = command.spawn().expect(arch::SPAWN_ERROR);
    let exit_status = recorder.wait().expect(arch::WAIT_ERROR);

    if !exit_status.success() {
        eprintln!("failed to sample program");
        std::process::exit(1);
    }

    let output = arch::output();

    let perf_reader = BufReader::new(&*output);

    let mut collapsed = vec![];

    let collapsed_writer = BufWriter::new(&mut collapsed);

    let collapse_options = CollapseOptions::default();

    Folder::from(collapse_options)
        .collapse(perf_reader, collapsed_writer)
        .expect("unable to collapse generated profile data");

    let collapsed_reader = BufReader::new(&*collapsed);

    let flamegraph_file =
        File::create(flamegraph_filename).expect("unable to create flamegraph.svg output file");

    let flamegraph_writer = BufWriter::new(flamegraph_file);

    let flamegraph_options = FlamegraphOptions::default();

    from_reader(flamegraph_options, collapsed_reader, flamegraph_writer)
        .expect("unable to generate a flamegraph from the collapsed stack data");
}<|MERGE_RESOLUTION|>--- conflicted
+++ resolved
@@ -169,15 +169,9 @@
 
     let mut child = cmd.spawn().expect("failed to spawn cargo build command");
 
-<<<<<<< HEAD
     let exit_status = child.wait().expect(
         "failed to wait for cargo build child to finish",
     );
-=======
-    let exit_status = child
-        .wait()
-        .expect("failed to wait for cargo buld child to finish");
->>>>>>> 52f2616d
 
     if !exit_status.success() {
         eprintln!("cargo build failed: {:?}", child.stderr);
